--- conflicted
+++ resolved
@@ -1,15 +1,8 @@
-<<<<<<< HEAD
 from itertools import (product,
                        repeat)
 from typing import (Dict,
                     Hashable,
                     Iterable,
-=======
-from itertools import (chain,
-                       product)
-from typing import (Callable,
-                    Dict,
->>>>>>> c163e435
                     Sequence,
                     Tuple,
                     Union)
@@ -17,7 +10,6 @@
 from ground import hints as _hints
 from ground.base import (Relation as _Relation,
                          get_context as _get_context)
-<<<<<<< HEAD
 
 from .core.base import sweep as _sweep
 from .core.utils import (to_pairs_combinations as _to_pairs_combinations,
@@ -25,27 +17,13 @@
 
 
 def edges_intersect(contour: _hints.Contour) -> bool:
-=======
-from ground.hints import (Contour as _Contour,
-                          Point as _Point,
-                          Segment as _Segment)
-
-from .core import (bentley_ottmann as _bentley_ottmann,
-                   shamos_hoey as _shamos_hoey)
-from .core.utils import (all_unique as _all_unique,
-                         pairwise as _pairwise,
-                         to_sorted_pair as _to_sorted_pair)
-
-
-def edges_intersect(contour: _Contour) -> bool:
->>>>>>> c163e435
     """
     Checks if polygonal contour has self-intersection.
 
     Based on Bentley-Ottmann algorithm.
 
     Time complexity:
-        ``O((len(segments) + len(intersections)) * log len(segments))``
+        ``O(len(contour) * log len(contour))``
     Memory complexity:
         ``O(len(contour))``
     Reference:
@@ -84,7 +62,6 @@
     edges = [segment_cls(vertices[index - 1], vertices[index])
              for index in range(len(vertices))]
 
-<<<<<<< HEAD
     def non_neighbours_intersect(segment_id: int,
                                  next_segment_id: int,
                                  last_edge_index: int = len(edges) - 1
@@ -115,31 +92,6 @@
 
 
 def segments_intersect(segments: Sequence[_hints.Segment]) -> bool:
-=======
-    def non_neighbours_intersect(edge_id: int,
-                                 other_edge_id: int,
-                                 last_edge_index: int = len(edges) - 1
-                                 ) -> bool:
-        return (other_edge_id - edge_id > 1
-                and (edge_id != 0 or other_edge_id != last_edge_index))
-
-    non_overlap_relations = (_Relation.CROSS, _Relation.DISJOINT,
-                             _Relation.TOUCH)
-    flatten = chain.from_iterable
-    return any(
-            len(event.segments_ids) > 1
-            or any(relation not in non_overlap_relations
-                   or any(non_neighbours_intersect(segment_id,
-                                                   other_segment_id)
-                          for segment_id in event.segments_ids
-                          for other_segment_id in flatten(other_segments_ids))
-                   for relation, other_segments_ids in event.relations.items())
-            for event in _bentley_ottmann.sweep(edges,
-                                                context=context))
-
-
-def segments_intersect(segments: Sequence[_Segment]) -> bool:
->>>>>>> c163e435
     """
     Checks if segments have at least one intersection.
 
@@ -172,20 +124,12 @@
     ...                     Segment(Point(2, 0), Point(0, 2))])
     True
     """
-<<<<<<< HEAD
     return not all(event.has_only_relations(_Relation.DISJOINT)
                    for event in _sweep(segments,
                                        context=_get_context()))
 
 
 def segments_cross_or_overlap(segments: Sequence[_hints.Segment]) -> bool:
-=======
-    return _shamos_hoey.sweep(segments,
-                              context=_get_context())
-
-
-def segments_cross_or_overlap(segments: Sequence[_Segment]) -> bool:
->>>>>>> c163e435
     """
     Checks if at least one pair of segments crosses or overlaps.
 
@@ -218,7 +162,6 @@
     ...                            Segment(Point(0, 2), Point(2, 0))])
     True
     """
-<<<<<<< HEAD
     return not all(event.has_only_relations(_Relation.DISJOINT,
                                             _Relation.TOUCH)
                    for event in _sweep(segments,
@@ -229,18 +172,6 @@
                            ) -> Dict[Tuple[int, int],
                                      Union[Tuple[_hints.Point],
                                            Tuple[_hints.Point, _hints.Point]]]:
-=======
-    return any(len(event.segments_ids) > 1
-               or any(relation is not _Relation.DISJOINT
-                      and relation is not _Relation.TOUCH
-                      for relation in event.relations)
-               for event in _bentley_ottmann.sweep(segments,
-                                                   context=_get_context()))
-
-
-def segments_intersections(segments: Sequence[_Segment]
-                           ) -> Dict[_Point, Set[Tuple[int, int]]]:
->>>>>>> c163e435
     """
     Returns mapping between intersection points
     and corresponding segments indices.
@@ -278,7 +209,6 @@
         mapping between intersection points and corresponding segments indices.
     """
     result = {}
-<<<<<<< HEAD
     all_parts_ids = {}
     tangents = {}
     for event in _sweep(segments,
@@ -315,43 +245,4 @@
                              for first_id, second_id in product(ids,
                                                                 tangent_ids)],
                             repeat((endpoint,))))
-=======
-    context = _get_context()
-
-    def to_intersections(first_start: _Point,
-                         first_end: _Point,
-                         second_start: _Point,
-                         second_end: _Point,
-                         relation: _Relation,
-                         intersector
-                         : Callable[[_Point, _Point, _Point, _Point], _Point]
-                         = context.segments_intersection
-                         ) -> Tuple[_Point, ...]:
-        if relation is _Relation.TOUCH or relation is _Relation.CROSS:
-            return intersector(first_start, first_end, second_start,
-                               second_end),
-        else:
-            _, first_point, second_point, _ = sorted(
-                    [first_start, first_end, second_start, second_end])
-            return first_point, second_point
-
-    for event in _bentley_ottmann.sweep(segments,
-                                        context=context):
-        segment_start, segment_end = event.original_start, event.original_end
-        segments_ids = event.segments_ids
-        if len(segments_ids) > 1:
-            ids_pairs = set(_pairwise(segments_ids))
-            result.setdefault(segment_start, set()).update(ids_pairs)
-            result.setdefault(segment_end, set()).update(ids_pairs)
-        for relation, other_segments_ids in event.relations.items():
-            for other_segment_ids in other_segments_ids:
-                ids_pairs = {_to_sorted_pair(segment_id, other_segment_id)
-                             for segment_id, other_segment_id
-                             in product(segments_ids, other_segment_ids)}
-                other_segment = segments[other_segment_ids[0]]
-                for point in to_intersections(segment_start, segment_end,
-                                              other_segment.start,
-                                              other_segment.end, relation):
-                    result.setdefault(point, set()).update(ids_pairs)
->>>>>>> c163e435
     return result